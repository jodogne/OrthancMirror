/**
 * Orthanc - A Lightweight, RESTful DICOM Store
 * Copyright (C) 2012-2014 Medical Physics Department, CHU of Liege,
 * Belgium
 *
 * This program is free software: you can redistribute it and/or
 * modify it under the terms of the GNU General Public License as
 * published by the Free Software Foundation, either version 3 of the
 * License, or (at your option) any later version.
 *
 * In addition, as a special exception, the copyright holders of this
 * program give permission to link the code of its release with the
 * OpenSSL project's "OpenSSL" library (or with modified versions of it
 * that use the same license as the "OpenSSL" library), and distribute
 * the linked executables. You must obey the GNU General Public License
 * in all respects for all of the code used other than "OpenSSL". If you
 * modify file(s) with this exception, you may extend this exception to
 * your version of the file(s), but you are not obligated to do so. If
 * you do not wish to do so, delete this exception statement from your
 * version. If you delete this exception statement from all source files
 * in the program, then also delete it here.
 * 
 * This program is distributed in the hope that it will be useful, but
 * WITHOUT ANY WARRANTY; without even the implied warranty of
 * MERCHANTABILITY or FITNESS FOR A PARTICULAR PURPOSE. See the GNU
 * General Public License for more details.
 *
 * You should have received a copy of the GNU General Public License
 * along with this program. If not, see <http://www.gnu.org/licenses/>.
 **/


#include "Toolbox.h"

#include "OrthancException.h"

#include <stdint.h>
#include <string.h>
#include <boost/filesystem.hpp>
#include <boost/filesystem/fstream.hpp>
#include <boost/date_time/posix_time/posix_time.hpp>
#include <boost/uuid/sha1.hpp>
#include <algorithm>
#include <ctype.h>
#include <boost/regex.hpp> 

#if defined(_WIN32)
#include <windows.h>
#endif

#if defined(__APPLE__) && defined(__MACH__)
#include <mach-o/dyld.h> /* _NSGetExecutablePath */
#include <limits.h>      /* PATH_MAX */
#endif

#if defined(__linux)
#include <limits.h>      /* PATH_MAX */
#include <signal.h>
#include <unistd.h>
#endif

#if BOOST_HAS_LOCALE == 1
#include <boost/locale.hpp>
#else
#include <iconv.h>
#endif

#include "../Resources/md5/md5.h"
#include "../Resources/base64/base64.h"


#ifdef _MSC_VER
// Patch for the missing "_strtoll" symbol when compiling with Visual Studio
extern "C"
{
int64_t _strtoi64(const char *nptr, char **endptr, int base);
int64_t strtoll(const char *nptr, char **endptr, int base)
{
    return _strtoi64(nptr, endptr, base);
} 
}
#endif


#if BOOST_HAS_LOCALE == 0
namespace
{
  class IconvRabi
  {
  private:
    iconv_t context_;

  public:
    IconvRabi(const char* tocode, const char* fromcode)
    {
      context_ = iconv_open(tocode, fromcode);
      if (!context_)
      {
        throw Orthanc::OrthancException("Unknown code page");
      }
    }
    
    ~IconvRabi()
    {
      iconv_close(context_);
    }

    std::string Convert(const std::string& source)
    {
      if (source.size() == 0)
      {
        return "";
      }

      std::string result;
      char* sourcePos = const_cast<char*>(&source[0]);
      size_t sourceLeft = source.size();

      std::vector<char> storage(source.size() + 10);
      
      while (sourceLeft > 0)
      {
        char* tmp = &storage[0];
        size_t outputLeft = storage.size();
        size_t err = iconv(context_, &sourcePos, &sourceLeft, &tmp, &outputLeft);
        if (err < 0)
        {
          throw Orthanc::OrthancException("Bad character in sequence");
        }

        size_t count = storage.size() - outputLeft;
        result += std::string(&storage[0], count);
      }

      return result;
    }
  };
}
#endif


namespace Orthanc
{
  static bool finish;

#if defined(_WIN32)
  static BOOL WINAPI ConsoleControlHandler(DWORD dwCtrlType)
  {
    // http://msdn.microsoft.com/en-us/library/ms683242(v=vs.85).aspx
    finish = true;
    return true;
  }
#else
  static void SignalHandler(int)
  {
    finish = true;
  }
#endif

  void Toolbox::USleep(uint64_t microSeconds)
  {
#if defined(_WIN32)
    ::Sleep(static_cast<DWORD>(microSeconds / static_cast<uint64_t>(1000)));
#elif defined(__linux)
    usleep(microSeconds);
#else
#error Support your platform here
#endif
  }


  void Toolbox::ServerBarrier()
  {
#if defined(_WIN32)
    SetConsoleCtrlHandler(ConsoleControlHandler, true);
#else
    signal(SIGINT, SignalHandler);
    signal(SIGQUIT, SignalHandler);
    signal(SIGTERM, SignalHandler);
#endif
  
    finish = false;
    while (!finish)
    {
      USleep(100000);
    }

#if defined(_WIN32)
    SetConsoleCtrlHandler(ConsoleControlHandler, false);
#else
    signal(SIGINT, NULL);
    signal(SIGQUIT, NULL);
    signal(SIGTERM, NULL);
#endif
  }



  void Toolbox::ToUpperCase(std::string& s)
  {
    std::transform(s.begin(), s.end(), s.begin(), toupper);
  }


  void Toolbox::ToLowerCase(std::string& s)
  {
    std::transform(s.begin(), s.end(), s.begin(), tolower);
  }


  void Toolbox::ToUpperCase(std::string& result,
                            const std::string& source)
  {
    result = source;
    ToUpperCase(result);
  }

  void Toolbox::ToLowerCase(std::string& result,
                            const std::string& source)
  {
    result = source;
    ToLowerCase(result);
  }


  void Toolbox::ReadFile(std::string& content,
                         const std::string& path) 
  {
    boost::filesystem::ifstream f;
    f.open(path, std::ifstream::in | std::ifstream::binary);
    if (!f.good())
    {
      throw OrthancException(ErrorCode_InexistentFile);
    }

    // http://www.cplusplus.com/reference/iostream/istream/tellg/
    f.seekg(0, std::ios::end);
    std::streamsize size = f.tellg();
    f.seekg(0, std::ios::beg);

    content.resize(size);
    if (size != 0)
    {
      f.read(reinterpret_cast<char*>(&content[0]), size);
    }

    f.close();
  }


  void Toolbox::WriteFile(const std::string& content,
                          const std::string& path)
  {
    boost::filesystem::ofstream f;
    f.open(path, std::ofstream::binary);
    if (!f.good())
    {
      throw OrthancException(ErrorCode_CannotWriteFile);
    }

    if (content.size() != 0)
    {
      f.write(content.c_str(), content.size());
    }

    f.close();
  }



  void Toolbox::RemoveFile(const std::string& path)
  {
    if (boost::filesystem::exists(path))
    {
      if (boost::filesystem::is_regular_file(path))
        boost::filesystem::remove(path);
      else
        throw OrthancException("The path is not a regular file: " + path);
    }
  }



  void Toolbox::SplitUriComponents(UriComponents& components,
                                   const std::string& uri)
  {
    static const char URI_SEPARATOR = '/';

    components.clear();

    if (uri.size() == 0 ||
        uri[0] != URI_SEPARATOR)
    {
      throw OrthancException(ErrorCode_UriSyntax);
    }

    // Count the number of slashes in the URI to make an assumption
    // about the number of components in the URI
    unsigned int estimatedSize = 0;
    for (unsigned int i = 0; i < uri.size(); i++)
    {
      if (uri[i] == URI_SEPARATOR)
        estimatedSize++;
    }

    components.reserve(estimatedSize - 1);

    unsigned int start = 1;
    unsigned int end = 1;
    while (end < uri.size())
    {
      // This is the loop invariant
      assert(uri[start - 1] == '/' && (end >= start));

      if (uri[end] == '/')
      {
        components.push_back(std::string(&uri[start], end - start));
        end++;
        start = end;
      }
      else
      {
        end++;
      }
    }

    if (start < uri.size())
    {
      components.push_back(std::string(&uri[start], end - start));
    }

    for (size_t i = 0; i < components.size(); i++)
    {
      if (components[i].size() == 0)
      {
        // Empty component, as in: "/coucou//e"
        throw OrthancException(ErrorCode_UriSyntax);
      }
    }
  }


  bool Toolbox::IsChildUri(const UriComponents& baseUri,
                           const UriComponents& testedUri)
  {
    if (testedUri.size() < baseUri.size())
    {
      return false;
    }

    for (size_t i = 0; i < baseUri.size(); i++)
    {
      if (baseUri[i] != testedUri[i])
        return false;
    }

    return true;
  }


  std::string Toolbox::AutodetectMimeType(const std::string& path)
  {
    std::string contentType;
    size_t lastDot = path.rfind('.');
    size_t lastSlash = path.rfind('/');

    if (lastDot == std::string::npos ||
        (lastSlash != std::string::npos && lastDot < lastSlash))
    {
      // No trailing dot, unable to detect the content type
    }
    else
    {
      const char* extension = &path[lastDot + 1];
    
      // http://en.wikipedia.org/wiki/Mime_types
      // Text types
      if (!strcmp(extension, "txt"))
        contentType = "text/plain";
      else if (!strcmp(extension, "html"))
        contentType = "text/html";
      else if (!strcmp(extension, "xml"))
        contentType = "text/xml";
      else if (!strcmp(extension, "css"))
        contentType = "text/css";

      // Application types
      else if (!strcmp(extension, "js"))
        contentType = "application/javascript";
      else if (!strcmp(extension, "json"))
        contentType = "application/json";
      else if (!strcmp(extension, "pdf"))
        contentType = "application/pdf";

      // Images types
      else if (!strcmp(extension, "jpg") || !strcmp(extension, "jpeg"))
        contentType = "image/jpeg";
      else if (!strcmp(extension, "gif"))
        contentType = "image/gif";
      else if (!strcmp(extension, "png"))
        contentType = "image/png";
    }

    return contentType;
  }


  std::string Toolbox::FlattenUri(const UriComponents& components,
                                  size_t fromLevel)
  {
    if (components.size() <= fromLevel)
    {
      return "/";
    }
    else
    {
      std::string r;

      for (size_t i = fromLevel; i < components.size(); i++)
      {
        r += "/" + components[i];
      }

      return r;
    }
  }



  uint64_t Toolbox::GetFileSize(const std::string& path)
  {
    try
    {
      return static_cast<uint64_t>(boost::filesystem::file_size(path));
    }
    catch (boost::filesystem::filesystem_error)
    {
      throw OrthancException(ErrorCode_InexistentFile);
    }
  }


  static char GetHexadecimalCharacter(uint8_t value)
  {
    assert(value < 16);

    if (value < 10)
      return value + '0';
    else
      return (value - 10) + 'a';
  }


  void Toolbox::ComputeMD5(std::string& result,
                           const std::string& data)
  {
    if (data.size() > 0)
    {
      ComputeMD5(result, &data[0], data.size());
    }
    else
    {
      ComputeMD5(result, NULL, 0);
    }
  }


  void Toolbox::ComputeMD5(std::string& result,
                           const void* data,
                           size_t length)
  {
    md5_state_s state;
    md5_init(&state);

    if (length > 0)
    {
      md5_append(&state, 
                 reinterpret_cast<const md5_byte_t*>(data), 
                 static_cast<int>(length));
    }

    md5_byte_t actualHash[16];
    md5_finish(&state, actualHash);

    result.resize(32);
    for (unsigned int i = 0; i < 16; i++)
    {
      result[2 * i] = GetHexadecimalCharacter(actualHash[i] / 16);
      result[2 * i + 1] = GetHexadecimalCharacter(actualHash[i] % 16);
    }
  }


  std::string Toolbox::EncodeBase64(const std::string& data)
  {
    return base64_encode(data);
  }

  std::string Toolbox::DecodeBase64(const std::string& data)
  {
    return base64_decode(data);
  }


#if defined(_WIN32)
  std::string Toolbox::GetPathToExecutable()
  {
    // Yes, this is ugly, but there is no simple way to get the 
    // required buffer size, so we use a big constant
    std::vector<char> buffer(32768);
    /*int bytes =*/ GetModuleFileNameA(NULL, &buffer[0], static_cast<DWORD>(buffer.size() - 1));
    return std::string(&buffer[0]);
  }

#elif defined(__linux)
  std::string Toolbox::GetPathToExecutable()
  {
    std::vector<char> buffer(PATH_MAX + 1);
    ssize_t bytes = readlink("/proc/self/exe", &buffer[0], buffer.size() - 1);
    if (bytes == 0)
    {
      throw OrthancException("Unable to get the path to the executable");
    }

    return std::string(&buffer[0]);
  }

#elif defined(__APPLE__) && defined(__MACH__)
  std::string Toolbox::GetPathToExecutable()
  {
    char pathbuf[PATH_MAX + 1];
    unsigned int  bufsize = static_cast<int>(sizeof(pathbuf));

    _NSGetExecutablePath( pathbuf, &bufsize);

    return std::string(pathbuf);
  }

#else
#error Support your platform here
#endif


  std::string Toolbox::GetDirectoryOfExecutable()
  {
    boost::filesystem::path p(GetPathToExecutable());
    return p.parent_path().string();
  }


  std::string Toolbox::ConvertToUtf8(const std::string& source,
                                     const char* fromEncoding)
  {
#if BOOST_HAS_LOCALE == 1
    try
    {
      return boost::locale::conv::to_utf<char>(source, fromEncoding);
    }
    catch (std::runtime_error&)
    {
      // Bad input string or bad encoding
      return ConvertToAscii(source);
    }
#else
    IconvRabi iconv("UTF-8", fromEncoding);
    try
    {
      return iconv.Convert(source);
    }
    catch (OrthancException)
    {
      return ConvertToAscii(source);
    }
#endif
  }


  std::string Toolbox::ConvertToAscii(const std::string& source)
  {
    std::string result;

    result.reserve(source.size());
    for (size_t i = 0; i < source.size(); i++)
    {
      if (source[i] < 128 && source[i] >= 0 && !iscntrl(source[i]))
      {
        result.push_back(source[i]);
      }
    }

    return result;
  }

  void Toolbox::ComputeSHA1(std::string& result,
                            const std::string& data)
  {
    boost::uuids::detail::sha1 sha1;

    if (data.size() > 0)
    {
      sha1.process_bytes(&data[0], data.size());
    }

    unsigned int digest[5];

    // Sanity check for the memory layout: A SHA-1 digest is 160 bits wide
    assert(sizeof(unsigned int) == 4 && sizeof(digest) == (160 / 8)); 
    
    sha1.get_digest(digest);

    result.resize(8 * 5 + 4);
    sprintf(&result[0], "%08x-%08x-%08x-%08x-%08x",
            digest[0],
            digest[1],
            digest[2],
            digest[3],
            digest[4]);
  }

  bool Toolbox::IsSHA1(const std::string& str)
  {
    if (str.size() != 44)
    {
      return false;
    }

    for (unsigned int i = 0; i < 44; i++)
    {
      if (i == 8 ||
          i == 17 ||
          i == 26 ||
          i == 35)
      {
        if (str[i] != '-')
          return false;
      }
      else
      {
        if (!isalnum(str[i]))
          return false;
      }
    }

    return true;
  }

  std::string Toolbox::GetNowIsoString()
  {
    boost::posix_time::ptime now = boost::posix_time::second_clock::local_time();
    return boost::posix_time::to_iso_string(now);
  }

  std::string Toolbox::StripSpaces(const std::string& source)
  {
    size_t first = 0;

    while (first < source.length() &&
           isspace(source[first]))
    {
      first++;
    }

    if (first == source.length())
    {
      // String containing only spaces
      return "";
    }

    size_t last = source.length();
    while (last > first &&
           isspace(source[last - 1]))
    {
      last--;
    }          
    
    assert(first <= last);
    return source.substr(first, last - first);
  }


  static char Hex2Dec(char c)
  {
    return ((c >= '0' && c <= '9') ? c - '0' :
            ((c >= 'a' && c <= 'f') ? c - 'a' + 10 : c - 'A' + 10));
  }

  void Toolbox::UrlDecode(std::string& s)
  {
    // http://en.wikipedia.org/wiki/Percent-encoding
    // http://www.w3schools.com/tags/ref_urlencode.asp
    // http://stackoverflow.com/questions/154536/encode-decode-urls-in-c

    if (s.size() == 0)
    {
      return;
    }

    size_t source = 0;
    size_t target = 0;

    while (source < s.size())
    {
      if (s[source] == '%' &&
          source + 2 < s.size() &&
          isalnum(s[source + 1]) &&
          isalnum(s[source + 2]))
      {
        s[target] = (Hex2Dec(s[source + 1]) << 4) | Hex2Dec(s[source + 2]);
        source += 3;
        target += 1;
      }
      else
      {
        if (s[source] == '+')
          s[target] = ' ';
        else
          s[target] = s[source];

        source++;
        target++;
      }
    }

    s.resize(target);
  }


  Endianness Toolbox::DetectEndianness()
  {
    // http://sourceforge.net/p/predef/wiki/Endianness/

    uint8_t buffer[4];

    buffer[0] = 0x00;
    buffer[1] = 0x01;
    buffer[2] = 0x02;
    buffer[3] = 0x03;

    switch (*((uint32_t *)buffer)) 
    {
      case 0x00010203: 
        return Endianness_Big;

      case 0x03020100: 
        return Endianness_Little;
        
      default:
        throw OrthancException(ErrorCode_NotImplemented);
    }
  }


<<<<<<< HEAD

  void Toolbox::Split(std::vector<std::string>& result,
                      const std::string& source,
                      char delimiter)
  {
    if (source.size() == 0)
    {
      result.clear();
      return;
    }

    size_t count = 1;
    for (size_t i = 0; i < source.size(); i++)
    {
      if (source[i] == delimiter)
      {
        count++;
      }
    }

    result.clear();
    result.resize(count);

    size_t pos = 0;
    size_t start = 0;
    while (start < source.size())
    {
      assert(pos < count);

      size_t end = start;
      while (end < source.size() && 
             source[end] != delimiter)
      {
        end++;
      }

      result[pos++] = source.substr(start, end - start);
      start = end + 1;
    }
  }

}
=======
  std::string Toolbox::WildcardToRegularExpression(const std::string& source)
  {
    // TODO - Speed up this with a regular expression

    std::string result = source;

    // Escape all special characters
    boost::replace_all(result, "\\", "\\\\");
    boost::replace_all(result, "^", "\\^");
    boost::replace_all(result, ".", "\\.");
    boost::replace_all(result, "$", "\\$");
    boost::replace_all(result, "|", "\\|");
    boost::replace_all(result, "(", "\\(");
    boost::replace_all(result, ")", "\\)");
    boost::replace_all(result, "[", "\\[");
    boost::replace_all(result, "]", "\\]");
    boost::replace_all(result, "+", "\\+");
    boost::replace_all(result, "/", "\\/");
    boost::replace_all(result, "{", "\\{");
    boost::replace_all(result, "}", "\\}");

    // Convert wildcards '*' and '?' to their regex equivalents
    boost::replace_all(result, "?", ".");
    boost::replace_all(result, "*", ".*");

    return result;
  }



  void Toolbox::TokenizeString(std::vector<std::string>& result,
                               const std::string& value,
                               char separator)
  {
    result.clear();

    std::string currentItem;

    for (size_t i = 0; i < value.size(); i++)
    {
      if (value[i] == separator)
      {
        result.push_back(currentItem);
        currentItem.clear();
      }
      else
      {
        currentItem.push_back(value[i]);
      }
    }

    result.push_back(currentItem);
  }
}
>>>>>>> 5ae97ce1
<|MERGE_RESOLUTION|>--- conflicted
+++ resolved
@@ -750,50 +750,6 @@
   }
 
 
-<<<<<<< HEAD
-
-  void Toolbox::Split(std::vector<std::string>& result,
-                      const std::string& source,
-                      char delimiter)
-  {
-    if (source.size() == 0)
-    {
-      result.clear();
-      return;
-    }
-
-    size_t count = 1;
-    for (size_t i = 0; i < source.size(); i++)
-    {
-      if (source[i] == delimiter)
-      {
-        count++;
-      }
-    }
-
-    result.clear();
-    result.resize(count);
-
-    size_t pos = 0;
-    size_t start = 0;
-    while (start < source.size())
-    {
-      assert(pos < count);
-
-      size_t end = start;
-      while (end < source.size() && 
-             source[end] != delimiter)
-      {
-        end++;
-      }
-
-      result[pos++] = source.substr(start, end - start);
-      start = end + 1;
-    }
-  }
-
-}
-=======
   std::string Toolbox::WildcardToRegularExpression(const std::string& source)
   {
     // TODO - Speed up this with a regular expression
@@ -848,4 +804,3 @@
     result.push_back(currentItem);
   }
 }
->>>>>>> 5ae97ce1
