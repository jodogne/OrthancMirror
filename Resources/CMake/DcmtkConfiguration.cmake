<<<<<<< HEAD
add_definitions(-DDCMTK_DICTIONARY_DIR="${DCMTK_DICTIONARY_DIR}")
=======
# Lookup for DICOM dictionaries, if none is specified by the user
if (DCMTK_DICTIONARY_DIR STREQUAL "")
  find_path(DCMTK_DICTIONARY_DIR_AUTO dicom.dic
    /usr/share/dcmtk
    /usr/share/libdcmtk2
    )

  message("Autodetected path to the DICOM dictionaries: ${DCMTK_DICTIONARY_DIR_AUTO}")
  add_definitions(-DDCMTK_DICTIONARY_DIR="${DCMTK_DICTIONARY_DIR_AUTO}")
else()
  add_definitions(-DDCMTK_DICTIONARY_DIR="${DCMTK_DICTIONARY_DIR}")
endif()


>>>>>>> 132b6099

if (STATIC_BUILD OR NOT USE_SYSTEM_DCMTK)
  SET(DCMTK_VERSION_NUMBER 360)
  SET(DCMTK_SOURCES_DIR ${CMAKE_BINARY_DIR}/dcmtk-3.6.0)
  DownloadPackage(
    "219ad631b82031806147e4abbfba4fa4"
    "http://www.montefiore.ulg.ac.be/~jodogne/Orthanc/ThirdPartyDownloads/dcmtk-3.6.0.zip" 
    "${DCMTK_SOURCES_DIR}")

  IF(CMAKE_CROSSCOMPILING)
    SET(C_CHAR_UNSIGNED 1 CACHE INTERNAL "Whether char is unsigned.")
  ENDIF()
  SET(DCMTK_SOURCE_DIR ${CMAKE_BINARY_DIR}/dcmtk-3.6.0)
  include(${DCMTK_SOURCES_DIR}/CMake/CheckFunctionWithHeaderExists.cmake)
  include(${DCMTK_SOURCES_DIR}/CMake/GenerateDCMTKConfigure.cmake)

  if ("${CMAKE_SYSTEM_VERSION}" STREQUAL "LinuxStandardBase")
    set(HAVE_SSTREAM 1)
    set(HAVE_PROTOTYPE_BZERO 1)
    set(HAVE_PROTOTYPE_GETHOSTNAME 1)
    set(HAVE_PROTOTYPE_GETSOCKOPT 1)
    set(HAVE_PROTOTYPE_SETSOCKOPT 1)
    set(HAVE_PROTOTYPE_CONNECT 1)
    set(HAVE_PROTOTYPE_BIND 1)
    set(HAVE_PROTOTYPE_ACCEPT 1)
    set(HAVE_PROTOTYPE_SETSOCKNAME 1)
    set(HAVE_PROTOTYPE_GETSOCKNAME 1)
  endif()

  CONFIGURE_FILE(
    ${DCMTK_SOURCES_DIR}/CMake/osconfig.h.in
    ${DCMTK_SOURCES_DIR}/config/include/dcmtk/config/osconfig.h)

  AUX_SOURCE_DIRECTORY(${DCMTK_SOURCES_DIR}/dcmnet/libsrc DCMTK_SOURCES)
  AUX_SOURCE_DIRECTORY(${DCMTK_SOURCES_DIR}/dcmdata/libsrc DCMTK_SOURCES)
  AUX_SOURCE_DIRECTORY(${DCMTK_SOURCES_DIR}/ofstd/libsrc DCMTK_SOURCES)

  # Source for the logging facility of DCMTK
  AUX_SOURCE_DIRECTORY(${DCMTK_SOURCES_DIR}/oflog/libsrc DCMTK_SOURCES)
<<<<<<< HEAD
  if (${CMAKE_SYSTEM_NAME} STREQUAL "Linux" OR
      ${CMAKE_SYSTEM_NAME} STREQUAL "Darwin")
=======
  if (${CMAKE_SYSTEM_NAME} STREQUAL "Linux")
>>>>>>> 132b6099
    list(REMOVE_ITEM DCMTK_SOURCES 
      ${DCMTK_SOURCES_DIR}/oflog/libsrc/windebap.cc
      ${DCMTK_SOURCES_DIR}/oflog/libsrc/winsock.cc
      )
  elseif (${CMAKE_SYSTEM_NAME} STREQUAL "Windows")
    list(REMOVE_ITEM DCMTK_SOURCES 
      ${DCMTK_SOURCES_DIR}/oflog/libsrc/unixsock.cc
      )

    if (${CMAKE_COMPILER_IS_GNUCXX})
      # This is a patch for MinGW64
      execute_process(
        COMMAND patch -p0 -i ${CMAKE_SOURCE_DIR}/Resources/Patches/dcmtk-mingw64.patch
        WORKING_DIRECTORY ${CMAKE_BINARY_DIR}
        )
    endif()

  endif()

  list(REMOVE_ITEM DCMTK_SOURCES 
    ${DCMTK_SOURCES_DIR}/dcmdata/libsrc/mkdictbi.cc
    ${DCMTK_SOURCES_DIR}/dcmdata/libsrc/mkdeftag.cc
    ${DCMTK_SOURCES_DIR}/dcmdata/libsrc/dcdictbi.cc
    )

  # This fixes crashes related to the destruction of the DCMTK OFLogger
  # http://support.dcmtk.org/docs-snapshot/file_macros.html
  add_definitions(
    -DLOG4CPLUS_DISABLE_FATAL=1
    -DDCMTK_VERSION_NUMBER=360
    )

  include_directories(
    #${DCMTK_SOURCES_DIR}
    ${DCMTK_SOURCES_DIR}/config/include
    ${DCMTK_SOURCES_DIR}/dcmnet/include
    ${DCMTK_SOURCES_DIR}/ofstd/include
    ${DCMTK_SOURCES_DIR}/oflog/include
    ${DCMTK_SOURCES_DIR}/dcmdata/include
    )

  source_group(ThirdParty\\Dcmtk REGULAR_EXPRESSION ${DCMTK_SOURCES_DIR}/.*)

  set(DCMTK_BUNDLES_LOG4CPLUS 1)

  if (STANDALONE_BUILD)
    add_definitions(-DDCMTK_USE_EMBEDDED_DICTIONARIES=1)
  else()
    add_definitions(-DDCMTK_USE_EMBEDDED_DICTIONARIES=0)
  endif()

  set(DCMTK_DICTIONARIES
    DICTIONARY_DICOM ${DCMTK_SOURCES_DIR}/dcmdata/data/dicom.dic
    DICTIONARY_PRIVATE ${DCMTK_SOURCES_DIR}/dcmdata/data/private.dic
    DICTIONARY_DICONDE ${DCMTK_SOURCES_DIR}/dcmdata/data/diconde.dic
    )

else()
  # The following line allows to manually add libraries at the
  # command-line, which is necessary for Ubuntu/Debian packages
  set(tmp "${DCMTK_LIBRARIES}")
  include(FindDCMTK)
  list(APPEND DCMTK_LIBRARIES "${tmp}")

  include_directories(${DCMTK_INCLUDE_DIR})
  link_libraries(${DCMTK_LIBRARIES})

  add_definitions(
    -DHAVE_CONFIG_H=1
    )

  if (EXISTS "${DCMTK_DIR}/config/cfunix.h")
    set(DCMTK_CONFIGURATION_FILE "${DCMTK_DIR}/config/cfunix.h")
  elseif (EXISTS "${DCMTK_DIR}/config/osconfig.h")  # This is for Arch Linux
    set(DCMTK_CONFIGURATION_FILE "${DCMTK_DIR}/config/osconfig.h")
  else()
    message(FATAL_ERROR "Please install libdcmtk1-dev")
  endif()

  # Autodetection of the version of DCMTK
  file(STRINGS
    "${DCMTK_CONFIGURATION_FILE}" 
    DCMTK_VERSION_NUMBER1 REGEX
    ".*PACKAGE_VERSION .*")    

  string(REGEX REPLACE
    ".*PACKAGE_VERSION.*\"([0-9]*)\\.([0-9]*)\\.([0-9]*)\"$"
    "\\1\\2\\3" 
    DCMTK_VERSION_NUMBER 
    ${DCMTK_VERSION_NUMBER1})

  add_definitions(-DDCMTK_USE_EMBEDDED_DICTIONARIES=0)

endif()

add_definitions(-DDCMTK_VERSION_NUMBER=${DCMTK_VERSION_NUMBER})
message("DCMTK version: ${DCMTK_VERSION_NUMBER}")<|MERGE_RESOLUTION|>--- conflicted
+++ resolved
@@ -1,6 +1,3 @@
-<<<<<<< HEAD
-add_definitions(-DDCMTK_DICTIONARY_DIR="${DCMTK_DICTIONARY_DIR}")
-=======
 # Lookup for DICOM dictionaries, if none is specified by the user
 if (DCMTK_DICTIONARY_DIR STREQUAL "")
   find_path(DCMTK_DICTIONARY_DIR_AUTO dicom.dic
@@ -14,8 +11,6 @@
   add_definitions(-DDCMTK_DICTIONARY_DIR="${DCMTK_DICTIONARY_DIR}")
 endif()
 
-
->>>>>>> 132b6099
 
 if (STATIC_BUILD OR NOT USE_SYSTEM_DCMTK)
   SET(DCMTK_VERSION_NUMBER 360)
@@ -55,12 +50,8 @@
 
   # Source for the logging facility of DCMTK
   AUX_SOURCE_DIRECTORY(${DCMTK_SOURCES_DIR}/oflog/libsrc DCMTK_SOURCES)
-<<<<<<< HEAD
   if (${CMAKE_SYSTEM_NAME} STREQUAL "Linux" OR
       ${CMAKE_SYSTEM_NAME} STREQUAL "Darwin")
-=======
-  if (${CMAKE_SYSTEM_NAME} STREQUAL "Linux")
->>>>>>> 132b6099
     list(REMOVE_ITEM DCMTK_SOURCES 
       ${DCMTK_SOURCES_DIR}/oflog/libsrc/windebap.cc
       ${DCMTK_SOURCES_DIR}/oflog/libsrc/winsock.cc
