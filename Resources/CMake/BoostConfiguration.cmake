if (STATIC_BUILD OR NOT USE_SYSTEM_BOOST)
  set(BOOST_STATIC 1)
else()
  include(FindBoost)

  set(BOOST_STATIC 0)
  #set(Boost_DEBUG 1)
  #set(Boost_USE_STATIC_LIBS ON)

  find_package(Boost
    COMPONENTS filesystem thread system date_time regex)

  if (NOT Boost_FOUND)
    message(FATAL_ERROR "Unable to locate Boost on this system")
  endif()

  # Boost releases 1.44 through 1.47 supply both V2 and V3 filesystem
  # http://www.boost.org/doc/libs/1_46_1/libs/filesystem/v3/doc/index.htm
  if (${Boost_VERSION} LESS 104400)
    add_definitions(
      -DBOOST_HAS_FILESYSTEM_V3=0
      )
  else()
    add_definitions(
      -DBOOST_HAS_FILESYSTEM_V3=1
      -DBOOST_FILESYSTEM_VERSION=3
      )
  endif()

  #if (${Boost_VERSION} LESS 104800)
  # boost::locale is only available from 1.48.00
  #message("Too old version of Boost (${Boost_LIB_VERSION}): Building the static version")
  #  set(BOOST_STATIC 1)
  #endif()

  include_directories(${Boost_INCLUDE_DIRS})
  link_libraries(${Boost_LIBRARIES})
endif()


if (BOOST_STATIC)
<<<<<<< HEAD
  # Parameters for Boost 1.54.0
  set(BOOST_NAME boost_1_54_0)
  set(BOOST_BCP_SUFFIX bcpdigest-0.6.2)
  set(BOOST_MD5 "a464288a976ba133f9b325f454cb503d")
=======
  # Parameters for Boost 1.55.0
  set(BOOST_NAME boost_1_55_0)
  set(BOOST_BCP_SUFFIX bcpdigest-0.7.4)
  set(BOOST_MD5 "409f7a0e4fb1f5659d07114f3133b67b")
>>>>>>> 132b6099
  set(BOOST_FILESYSTEM_SOURCES_DIR "${BOOST_NAME}/libs/filesystem/src")
  
  set(BOOST_SOURCES_DIR ${CMAKE_BINARY_DIR}/${BOOST_NAME})
  DownloadPackage(
    "${BOOST_MD5}"
    "http://www.montefiore.ulg.ac.be/~jodogne/Orthanc/ThirdPartyDownloads/${BOOST_NAME}_${BOOST_BCP_SUFFIX}.tar.gz"
    "${BOOST_SOURCES_DIR}"
    )

  set(BOOST_SOURCES)
<<<<<<< HEAD

  if (${CMAKE_SYSTEM_NAME} STREQUAL "Linux" OR
      ${CMAKE_SYSTEM_NAME} STREQUAL "Darwin")
=======
  if (${CMAKE_SYSTEM_NAME} STREQUAL "Linux")
>>>>>>> 132b6099
    list(APPEND BOOST_SOURCES
      ${BOOST_SOURCES_DIR}/libs/thread/src/pthread/once.cpp
      ${BOOST_SOURCES_DIR}/libs/thread/src/pthread/thread.cpp
      )
    add_definitions(
      -DBOOST_LOCALE_WITH_ICONV=1
      )

    if ("${CMAKE_SYSTEM_VERSION}" STREQUAL "LinuxStandardBase")
      add_definitions(-DBOOST_HAS_SCHED_YIELD=1)
    endif()

  elseif(${CMAKE_SYSTEM_NAME} STREQUAL "Windows")
    list(APPEND BOOST_SOURCES
      ${BOOST_SOURCES_DIR}/libs/thread/src/win32/tss_dll.cpp
      ${BOOST_SOURCES_DIR}/libs/thread/src/win32/thread.cpp
      ${BOOST_SOURCES_DIR}/libs/thread/src/win32/tss_pe.cpp
      ${BOOST_FILESYSTEM_SOURCES_DIR}/windows_file_codecvt.cpp
      )
    add_definitions(
      -DBOOST_LOCALE_WITH_WCONV=1
      )
<<<<<<< HEAD

=======
>>>>>>> 132b6099
  else()
    message(FATAL_ERROR "Support your platform here")
  endif()

<<<<<<< HEAD
  if (${CMAKE_SYSTEM_NAME} STREQUAL "Darwin")
    list(APPEND BOOST_SOURCES
      ${BOOST_SOURCES_DIR}/libs/filesystem/src/utf8_codecvt_facet.cpp
      )
  endif()

=======
>>>>>>> 132b6099
  aux_source_directory(${BOOST_SOURCES_DIR}/libs/regex/src BOOST_REGEX_SOURCES)

  list(APPEND BOOST_SOURCES
    ${BOOST_REGEX_SOURCES}
    ${BOOST_SOURCES_DIR}/libs/date_time/src/gregorian/greg_month.cpp
    ${BOOST_FILESYSTEM_SOURCES_DIR}/codecvt_error_category.cpp
    ${BOOST_FILESYSTEM_SOURCES_DIR}/operations.cpp
    ${BOOST_FILESYSTEM_SOURCES_DIR}/path.cpp
    ${BOOST_FILESYSTEM_SOURCES_DIR}/path_traits.cpp
    ${BOOST_SOURCES_DIR}/libs/locale/src/encoding/codepage.cpp
    ${BOOST_SOURCES_DIR}/libs/system/src/error_code.cpp
    )

  list(APPEND THIRD_PARTY_SOURCES ${BOOST_SOURCES})

  add_definitions(
    # Static build of Boost
    -DBOOST_ALL_NO_LIB 
    -DBOOST_ALL_NOLIB 
    -DBOOST_DATE_TIME_NO_LIB 
    -DBOOST_THREAD_BUILD_LIB
    -DBOOST_PROGRAM_OPTIONS_NO_LIB
    -DBOOST_REGEX_NO_LIB
    -DBOOST_SYSTEM_NO_LIB
    -DBOOST_LOCALE_NO_LIB
    -DBOOST_HAS_LOCALE=1
    -DBOOST_HAS_FILESYSTEM_V3=1
    )

  if (${CMAKE_COMPILER_IS_GNUCXX})
    add_definitions(-isystem ${BOOST_SOURCES_DIR})
  endif()

  include_directories(
    ${BOOST_SOURCES_DIR}
    )

  source_group(ThirdParty\\Boost REGULAR_EXPRESSION ${BOOST_SOURCES_DIR}/.*)
else()
  add_definitions(
    -DBOOST_HAS_LOCALE=0
    )
endif()<|MERGE_RESOLUTION|>--- conflicted
+++ resolved
@@ -39,17 +39,10 @@
 
 
 if (BOOST_STATIC)
-<<<<<<< HEAD
-  # Parameters for Boost 1.54.0
-  set(BOOST_NAME boost_1_54_0)
-  set(BOOST_BCP_SUFFIX bcpdigest-0.6.2)
-  set(BOOST_MD5 "a464288a976ba133f9b325f454cb503d")
-=======
   # Parameters for Boost 1.55.0
   set(BOOST_NAME boost_1_55_0)
   set(BOOST_BCP_SUFFIX bcpdigest-0.7.4)
   set(BOOST_MD5 "409f7a0e4fb1f5659d07114f3133b67b")
->>>>>>> 132b6099
   set(BOOST_FILESYSTEM_SOURCES_DIR "${BOOST_NAME}/libs/filesystem/src")
   
   set(BOOST_SOURCES_DIR ${CMAKE_BINARY_DIR}/${BOOST_NAME})
@@ -60,13 +53,9 @@
     )
 
   set(BOOST_SOURCES)
-<<<<<<< HEAD
 
   if (${CMAKE_SYSTEM_NAME} STREQUAL "Linux" OR
       ${CMAKE_SYSTEM_NAME} STREQUAL "Darwin")
-=======
-  if (${CMAKE_SYSTEM_NAME} STREQUAL "Linux")
->>>>>>> 132b6099
     list(APPEND BOOST_SOURCES
       ${BOOST_SOURCES_DIR}/libs/thread/src/pthread/once.cpp
       ${BOOST_SOURCES_DIR}/libs/thread/src/pthread/thread.cpp
@@ -89,23 +78,17 @@
     add_definitions(
       -DBOOST_LOCALE_WITH_WCONV=1
       )
-<<<<<<< HEAD
 
-=======
->>>>>>> 132b6099
   else()
     message(FATAL_ERROR "Support your platform here")
   endif()
 
-<<<<<<< HEAD
   if (${CMAKE_SYSTEM_NAME} STREQUAL "Darwin")
     list(APPEND BOOST_SOURCES
       ${BOOST_SOURCES_DIR}/libs/filesystem/src/utf8_codecvt_facet.cpp
       )
   endif()
 
-=======
->>>>>>> 132b6099
   aux_source_directory(${BOOST_SOURCES_DIR}/libs/regex/src BOOST_REGEX_SOURCES)
 
   list(APPEND BOOST_SOURCES
