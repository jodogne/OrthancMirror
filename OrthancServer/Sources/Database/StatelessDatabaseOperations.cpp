--- conflicted
+++ resolved
@@ -3238,17 +3238,11 @@
 
         ResourcesContent content(true /* new resource, metadata can be set */);
 
-<<<<<<< HEAD
-          // Attach the user-specified metadata (in case of reconstruction, metadata_ contains all past metadata, including the system ones we want to keep)
-          for (MetadataMap::const_iterator 
-                 it = metadata_.begin(); it != metadata_.end(); ++it)
-=======
         // Attach the user-specified metadata (in case of reconstruction, metadata_ contains all past metadata, including the system ones we want to keep)
         for (MetadataMap::const_iterator 
                 it = metadata_.begin(); it != metadata_.end(); ++it)
         {
           switch (it->first.first)
->>>>>>> 2a4cb97a
           {
             case ResourceType_Patient:
               content.AddMetadata(status.patientId_, it->first.second, it->second);
