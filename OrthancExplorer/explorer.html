--- conflicted
+++ resolved
@@ -37,14 +37,9 @@
     <div data-role="page" id="find-patients" >
       <div data-role="header" >
 	<h1><span class="orthanc-name"></span>Find a patient</h1>
-<<<<<<< HEAD
-        <div data-type="horizontal" data-role="controlgroup" class="ui-btn-left"> 
+        <div data-type="horizontal" data-role="controlgroup" class="ui-btn-left">
           <a href="#plugins" data-icon="grid" data-role="button" data-direction="reverse">Plugins</a>
-=======
-        <div data-type="horizontal" data-role="controlgroup" class="ui-btn-left">
-          <a href="#plugins" data-icon="grid" data-role="button" data-direction="reverse">Plugins</a>
-          <a href="#find-studies" data-icon="arrow-r" data-role="button" data-direction="reverse">Studies</a>
->>>>>>> 922f37f5
+          <a href="#find-studies" data-icon="arrow-r" data-role="button" data-direction="reverse">Studies</a>
         </div>
         <div data-type="horizontal" data-role="controlgroup" class="ui-btn-right"> 
           <a href="#upload" data-icon="gear" data-role="button">Upload</a>
@@ -478,7 +473,10 @@
     <div data-role="page" id="jobs" >
       <div data-role="header" >
 	<h1><span class="orthanc-name"></span>Jobs</h1>
-        <a href="#find-patients" data-icon="home" class="ui-btn-left" data-direction="reverse">Patients</a>
+        <div data-type="horizontal" data-role="controlgroup" class="ui-btn-left">
+          <a href="#find-patients" data-icon="home" data-role="button" data-direction="reverse">Patients</a>
+          <a href="#find-studies" data-icon="arrow-r" data-role="button" data-direction="reverse">Studies</a>
+        </div>
       </div>
       <div data-role="content">
         <ul id="all-jobs" data-role="listview" data-inset="true" data-filter="true">
@@ -489,8 +487,11 @@
     <div data-role="page" id="job" >
       <div data-role="header" >
 	<h1><span class="orthanc-name"></span>Job</h1>
-        <div data-type="horizontal" data-role="controlgroup" class="ui-btn-left"> 
-          <a href="#find-patients" data-icon="home" data-role="button" data-direction="reverse">Patients</a>
+        <div data-type="horizontal" data-role="controlgroup" class="ui-btn-left">
+          <a href="#find-patients" data-icon="home" data-role="button" data-direction="reverse">Patients</a>
+          <a href="#find-studies" data-icon="arrow-r" data-role="button" data-direction="reverse">Studies</a>
+        </div>
+        <div data-type="horizontal" data-role="controlgroup" class="ui-btn-right"> 
           <a href="#jobs" data-icon="refresh" data-role="button" data-direction="reverse">Jobs</a>
         </div>
       </div>
